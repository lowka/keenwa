mod store;

use crate::memo::store::{Store, StoreElementId, StoreElementRef};
use itertools::Itertools;
use std::collections::VecDeque;
use std::fmt::{Display, Formatter, Write};
use std::hash::{Hash, Hasher};
use std::rc::Rc;
use std::{
    collections::{hash_map::Entry, HashMap},
    fmt::Debug,
};

/// `Memo` is the primary data structure used by the cost-based optimizer:
///  * It stores each expression as a group of logically equivalent expressions.
///  * It provides memoization of identical subexpressions within an expression tree.
///
/// # Safety
///
/// The optimizer guarantees that references to both memo groups and memo expressions never outlive the memo they are referencing.
// TODO: Examples
// TODO: add generic implementation of a copy-out method.
pub struct Memo<E, T>
where
    E: MemoExpr,
{
    groups: Store<MemoGroupData<E>>,
    exprs: Store<MemoExprData<E>>,
    expr_cache: HashMap<String, ExprId>,
    expr_to_group: HashMap<ExprId, GroupId>,
    metadata: T,
    callback: Option<Rc<dyn MemoGroupCallback<Expr = E::Expr, Props = E::Props, Metadata = T>>>,
}

/// The number of elements per store page.
#[doc(hidden)]
const PAGE_SIZE: usize = 8;

impl<E, T> Memo<E, T>
where
    E: MemoExpr,
{
    /// Creates a new memo and the given metadata.
    pub fn new(metadata: T) -> Self {
        Memo {
            groups: Store::new(PAGE_SIZE),
            exprs: Store::new(PAGE_SIZE),
            expr_cache: HashMap::new(),
            expr_to_group: HashMap::new(),
            metadata,
            callback: None,
        }
    }

    /// Creates a new memo with the given metadata and the callback.
    pub fn with_callback(
        metadata: T,
        callback: Rc<dyn MemoGroupCallback<Expr = E::Expr, Props = E::Props, Metadata = T>>,
    ) -> Self {
        Memo {
            groups: Store::new(PAGE_SIZE),
            exprs: Store::new(PAGE_SIZE),
            expr_cache: HashMap::new(),
            expr_to_group: HashMap::new(),
            metadata,
            callback: Some(callback),
        }
    }

    /// Copies the given expression `expr` into this memo. if this memo does not contain the given expression
    /// a new memo group is created and this method returns a reference to it. Otherwise returns a reference
    /// to the already existing expression.
    pub fn insert_group(&mut self, expr: E) -> (MemoGroupRef<E>, MemoExprRef<E>) {
        let copy_in = CopyIn {
            memo: self,
            parent: None,
            depth: 0,
        };
        copy_in.execute(&expr)
    }

    /// Copies the expression `expr` into this memo and adds it to the given group.
    /// If an identical expression already exist this method simply returns a reference to that expression.
    pub fn insert_group_member(&mut self, group: &MemoGroupRef<E>, expr: E) -> (MemoGroupRef<E>, MemoExprRef<E>) {
        let copy_in = CopyIn {
            memo: self,
            parent: Some(group.clone()),
            depth: 0,
        };
        copy_in.execute(&expr)
    }

    /// Returns a reference to the metadata.
    pub fn metadata(&self) -> &T {
        &self.metadata
    }

    fn get_expr_ref(&self, expr_id: &ExprId) -> MemoExprRef<E> {
        let expr_ref = self
            .exprs
            .get(expr_id.index())
            .unwrap_or_else(|| panic!("expr id is invalid: {}", expr_id));

        MemoExprRef::new(*expr_id, expr_ref)
    }

    fn get_group_ref(&self, group_id: &GroupId) -> MemoGroupRef<E> {
        let group_ref = self
            .groups
            .get(group_id.index())
            .unwrap_or_else(|| panic!("group id is invalid: {}", group_id));

        MemoGroupRef::new(*group_id, group_ref)
    }

    fn add_group(&mut self, group: MemoGroupData<E>) -> MemoGroupRef<E> {
        let (id, elem_ref) = self.groups.insert(group);
        MemoGroupRef::new(GroupId(id), elem_ref)
    }

    fn add_expr(&mut self, expr: MemoExprData<E>) -> MemoExprRef<E> {
        let (id, elem_ref) = self.exprs.insert(expr);
        MemoExprRef::new(ExprId(id), elem_ref)
    }

    fn add_expr_to_group(&mut self, group: &MemoGroupRef<E>, expr: MemoExprRef<E>) {
        let group_id = group.id();
        let expr_id = expr.id();
        let memo_group = self.groups.get_mut(group_id.index()).unwrap();

        memo_group.exprs.push(expr);
        self.expr_to_group.insert(expr_id, group_id);
    }
}

impl<E, T> Debug for Memo<E, T>
where
    E: MemoExpr,
    T: Debug,
{
    fn fmt(&self, f: &mut Formatter<'_>) -> std::fmt::Result {
        f.debug_struct("Memo")
            .field("groups", &self.groups)
            .field("exprs", &self.exprs)
            .field("expr_to_group", &self.expr_to_group)
            .field("metadata", &self.metadata)
            .finish()
    }
}

/// A trait that must be implemented by an expression that can be copied into a [`memo`](crate::memo::Memo).
pub trait MemoExpr: Debug + Clone {
    /// The type of the expression.
    type Expr: Expr;
    /// The type of the properties.
    type Props: Properties;

    /// Returns the expression this memo expression stores.
    fn expr(&self) -> &Self::Expr;

    /// Returns properties associated with this expression.
    fn props(&self) -> &Self::Props;

    /// Recursively traverses this expression and copies it into a memo.
    fn copy_in<T>(&self, visitor: &mut CopyInExprs<Self, T>);

    /// Creates a new memo expression from the given expression and group.
    fn create(expr: Self::Expr, props: Self::Props) -> Self;

    /// Creates a new expression from the expression by replacing its child expressions
    /// provided by the given [NewChildExprs](self::NewChildExprs).
    fn new_expr(expr: &Self::Expr, inputs: NewChildExprs<Self>) -> (Self::Expr, Option<Self::Props>);

    /// Returns the number of child expressions of this memo expression.
    fn num_children(&self) -> usize;

    /// Returns the i-th child expression of this memo expression.
    fn get_child<'a>(&'a self, i: usize, props: &'a Self::Props) -> Option<ExprNodeRef<'a, Self>>;

    fn new_expr(expr: &Self::Expr, inputs: NewChildExprs<Self>) -> (Self::Expr, Option<Self::Props>) {
        unimplemented!()
    }

    fn create(expr: Self::Expr, props: Self::Props) -> Self {
        unimplemented!()
    }

    fn is_v2() -> bool {
        false
    }

    fn num_children(&self) -> usize {
        unimplemented!()
    }

    fn get_child(&self, i: usize) -> Option<ExprNodeRef<Self>> {
        unimplemented!()
    }

    /// Builds a textual representation of this expression.
    fn format_expr<F>(&self, f: &mut F)
    where
        F: MemoExprFormatter;
}

/// A trait for the expression type.
pub trait Expr: Debug + Clone {}

/// A trait for properties of the expression.
pub trait Properties: Debug + Clone {}

/// Callback that is called when a new memo group is added to a memo.
//FIXME: rename to MemoGroupCallback
pub trait MemoGroupCallback {
    /// The type of expression.
    type Expr: Expr;
    /// The type of properties of the expression.
    type Props: Properties;
    /// The type of metadata stored by the memo.
    type Metadata;

    /// Called when a new memo group is added to memo and returns properties to be shared among all expressions in this group.
    /// Where `expr` is the expression that created the memo group and `provided_props` are properties provided with the expression.
    //FIXME: should accept a context to pass extra stuff.
    fn new_group(&self, expr: &Self::Expr, provided_props: &Self::Props, metadata: &Self::Metadata) -> Self::Props;
}

/// `ExprNode` represents an expression in within an expression tree. A node can be an expression or a memo group.
/// Initially every expression in an expression tree has a direct link its subexpressions (represented by [`ExprNode::Expr`](crate::memo::ExprNode::Expr)).
/// When an expression is copied into a [`memo`](crate::memo::Memo) its subexpressions are replaced with
/// references to memo groups (a reference to a memo group is represented by [`ExprNode::Group`](crate::memo::ExprNode::Group) variant).
#[derive(Clone)]
pub enum ExprNode<T>
where
    T: MemoExpr,
{
    /// A node is another expression.
    Expr(Box<T>),
    /// A node is a memo group.
    Group(MemoGroupRef<T>),
}

impl<T> ExprNode<T>
where
    T: MemoExpr,
{
    /// Returns an expression this `ExprNode` points to.
    /// If this node is an expression this method returns a reference to the actual expression.
    /// If this node is a memo group this method returns a reference to the first memo expression in this memo group.
    pub fn expr(&self) -> &T::Expr {
        match self {
            ExprNode::Expr(expr) => expr.expr(),
            ExprNode::Group(group) => group.expr(),
        }
    }

    /// Returns a reference to properties of an expression this `ExprNode` points to.
    /// If this node is an expression this method returns a reference to the properties of the memo group the expression belongs to.
    /// If this node is a memo group this method returns a reference to the properties of this memo group.
    pub fn props(&self) -> &T::Props {
        match self {
            ExprNode::Expr(expr) => expr.props(),
            ExprNode::Group(group) => group.props(),
        }
    }
}

impl<E> From<E> for ExprNode<E>
where
    E: MemoExpr,
{
    fn from(o: E) -> Self {
        ExprNode::Expr(Box::new(o))
    }
}

impl<E> Debug for ExprNode<E>
where
    E: MemoExpr,
{
    fn fmt(&self, f: &mut Formatter<'_>) -> std::fmt::Result {
        match self {
            ExprNode::Expr(expr) => write!(f, "Expr({:?})", expr),
            ExprNode::Group(group) => write!(f, "Group({:?})", group.id),
        }
    }
}

/// An [`ExprNode`](crate::memo::ExprNode) that holds a reference to an expression instead of owning it.
#[derive(Debug)]
pub enum ExprNodeRef<'a, E>
where
    E: MemoExpr,
{
    /// A reference is a reference to an expression.
    Expr(&'a E),
    /// A reference is a reference to a memo-group.
    Group(&'a MemoGroupRef<E>),
}

impl<'a, E> From<&'a ExprNode<E>> for ExprNodeRef<'a, E>
where
    E: MemoExpr,
{
    fn from(expr: &'a ExprNode<E>) -> Self {
        match expr {
            ExprNode::Expr(expr) => ExprNodeRef::Expr(&**expr),
            ExprNode::Group(group) => ExprNodeRef::Group(group),
        }
    }
}

/// `MemoGroupRef` is a reference to a memo group. A memo group is a group of logically equivalent expressions.
/// Expressions are logically equivalent when they produce the same result.
///
/// #Safety
/// A reference to a memo group is valid until a [`memo`](crate::memo::Memo) it belongs to is dropped.
pub struct MemoGroupRef<E>
where
    E: MemoExpr,
{
    id: GroupId,
    group_ref: StoreElementRef<MemoGroupData<E>>,
}

impl<E> MemoGroupRef<E>
where
    E: MemoExpr,
{
    fn new(id: GroupId, group_ref: StoreElementRef<MemoGroupData<E>>) -> Self {
        MemoGroupRef { id, group_ref }
    }

    /// Returns an opaque identifier of this memo group.
    pub fn id(&self) -> GroupId {
        let group = self.get_memo_group();
        group.group_id
    }

    /// Returns a reference to an expression of the first memo expression in this memo group.
    pub fn expr(&self) -> &E::Expr {
        let group = self.get_memo_group();
        group.exprs[0].expr()
    }

    /// Returns a reference to the first memo expression of this memo group.
    pub fn mexpr(&self) -> &MemoExprRef<E> {
        let group = self.get_memo_group();
        &group.exprs[0]
    }

    /// Returns an iterator over the memo expressions that belong to this memo group.
    pub fn mexprs(&self) -> MemoGroupIter<E> {
        let group = self.get_memo_group();
        MemoGroupIter {
            group: Some(group),
            position: 0,
        }
    }

    /// Returns properties shared by all expressions in this memo group.
    pub fn props(&self) -> &E::Props {
        let group = self.get_memo_group();
        &group.props
    }

    fn get_memo_group(&self) -> &MemoGroupData<E> {
        self.group_ref.as_ref()
    }
}

impl<E> Clone for MemoGroupRef<E>
where
    E: MemoExpr,
{
    fn clone(&self) -> Self {
        MemoGroupRef::new(self.id, self.group_ref.clone())
    }
}

impl<E> PartialEq for MemoGroupRef<E>
where
    E: MemoExpr,
{
    fn eq(&self, other: &Self) -> bool {
        self.id == other.id && self.group_ref == other.group_ref
    }
}

impl<E> Eq for MemoGroupRef<E> where E: MemoExpr {}

impl<E> Hash for MemoGroupRef<E>
where
    E: MemoExpr,
{
    fn hash<H: Hasher>(&self, state: &mut H) {
        state.write_usize(self.id.0 .0);
    }
}

impl<E> Debug for MemoGroupRef<E>
where
    E: MemoExpr,
{
    fn fmt(&self, f: &mut Formatter<'_>) -> std::fmt::Result {
        write!(f, "MemoGroupRef {{ id: {:?} }}", self.id)
    }
}

/// An iterator over expressions of a memo group.
pub struct MemoGroupIter<'m, E>
where
    E: MemoExpr,
{
    group: Option<&'m MemoGroupData<E>>,
    position: usize,
}

impl<'m, E> Iterator for MemoGroupIter<'m, E>
where
    E: MemoExpr,
{
    type Item = &'m MemoExprRef<E>;

    fn next(&mut self) -> Option<Self::Item> {
        if let Some(group) = self.group {
            if self.position < group.exprs.len() {
                let expr = &group.exprs[self.position];
                self.position += 1;
                Some(expr)
            } else {
                None
            }
        } else {
            None
        }
    }
}

impl<'m, E> Debug for MemoGroupIter<'m, E>
where
    E: MemoExpr,
{
    fn fmt(&self, f: &mut Formatter<'_>) -> std::fmt::Result {
        write!(f, "MemoGroupIter([")?;
        if let Some(group) = self.group {
            for i in self.position..group.exprs.len() {
                write!(f, "{:?}", group.exprs[i])?;
            }
        }
        write!(f, "])")
    }
}

/// A reference to a memo expression.
///
/// #Safety
/// A reference to a memo expression is valid until a [`memo`](crate::memo::Memo) it belongs to is dropped.
pub struct MemoExprRef<E>
where
    E: MemoExpr,
{
    id: ExprId,
    expr_ref: StoreElementRef<MemoExprData<E>>,
}

impl<E> MemoExprRef<E>
where
    E: MemoExpr,
{
    fn new(id: ExprId, expr_ref: StoreElementRef<MemoExprData<E>>) -> Self {
        MemoExprRef { id, expr_ref }
    }

    /// Returns an opaque identifier of this memo expression.
    pub fn id(&self) -> ExprId {
        let expr = self.get_memo_expr();
        expr.expr_id
    }

    /// Returns the expression this memo expression represents.
    pub fn expr(&self) -> &E::Expr {
        let expr = self.get_memo_expr();
        expr.expr.expr()
    }

    /// Returns the memo expression this reference points to.
    pub fn mexpr(&self) -> &E {
        let expr = self.get_memo_expr();
        &expr.expr
    }

    /// Returns a reference to the memo group this memo expression belongs to.
    pub fn mgroup(&self) -> &MemoGroupRef<E> {
        let expr = self.get_memo_expr();
        &expr.group
    }

    /// Returns a reference to the properties of the memo group this expression belongs to.
    pub fn props(&self) -> &E::Props {
        let expr = self.get_memo_expr();
        expr.group.props()
    }

    /// Returns references to child expressions of this memo expression.
    pub fn children(&self) -> impl ExactSizeIterator<Item = &MemoGroupRef<E>> + Debug {
<<<<<<< HEAD
=======
        // if E::is_v2() {
>>>>>>> 66758093
        let expr = self.get_memo_expr();
        let num_children = expr.expr.num_children();
        MemoExprInputsIter {
            expr: &expr.expr,
<<<<<<< HEAD
            group: &expr.group,
            position: 0,
            num_children,
        }
=======
            position: 0,
            num_children,
        }
        // } else {
        // let expr = self.get_memo_expr();
        // expr.children.iter()
        // }
>>>>>>> 66758093
    }

    fn get_memo_expr(&self) -> &MemoExprData<E> {
        self.expr_ref.as_ref()
    }
}

<<<<<<< HEAD
pub struct MemoExprInputsIter<'a, E>
where
    E: MemoExpr,
{
    expr: &'a E,
    group: &'a MemoGroupRef<E>,
=======
pub struct MemoExprInputsIter<'a, E> {
    expr: &'a E,
>>>>>>> 66758093
    position: usize,
    num_children: usize,
}

impl<'a, E> Iterator for MemoExprInputsIter<'a, E>
where
    E: MemoExpr,
{
    type Item = &'a MemoGroupRef<E>;

    #[inline]
    fn next(&mut self) -> Option<Self::Item> {
        if self.position < self.num_children {
<<<<<<< HEAD
            let props = self.group.props();
            let expr = self.expr.get_child(self.position, props).unwrap();
=======
            let expr = self.expr.get_child(self.position).unwrap();
>>>>>>> 66758093
            self.position += 1;
            match expr {
                ExprNodeRef::Expr(_) => panic!(),
                ExprNodeRef::Group(group) => Some(group),
            }
        } else {
            None
        }
    }
}

impl<'a, E> Debug for MemoExprInputsIter<'a, E>
where
    E: MemoExpr,
{
    fn fmt(&self, f: &mut Formatter<'_>) -> std::fmt::Result {
        let mut i = 0;
        write!(f, "[")?;
        while self.position + i < self.num_children {
            let p = self.position + i;
<<<<<<< HEAD
            let props = self.group.props();
            let expr = self.expr.get_child(p, props).unwrap();
=======
            let expr = self.expr.get_child(p).unwrap();
>>>>>>> 66758093
            if i > 0 {
                write!(f, ", ")?;
            }
            match expr {
                ExprNodeRef::Expr(_) => panic!(),
                ExprNodeRef::Group(group) => write!(f, "{:?}", group)?,
            }
            i += 1;
        }
        write!(f, "]")
    }
}

impl<'a, E> ExactSizeIterator for MemoExprInputsIter<'a, E>
where
    E: MemoExpr,
{
    fn len(&self) -> usize {
        self.num_children
    }
}

impl<E> Clone for MemoExprRef<E>
where
    E: MemoExpr,
{
    fn clone(&self) -> Self {
        MemoExprRef::new(self.id, self.expr_ref.clone())
    }
}

impl<E> PartialEq for MemoExprRef<E>
where
    E: MemoExpr,
{
    fn eq(&self, other: &Self) -> bool {
        self.id == other.id && self.expr_ref == other.expr_ref
    }
}

impl<E> Eq for MemoExprRef<E> where E: MemoExpr {}

impl<E> Debug for MemoExprRef<E>
where
    E: MemoExpr,
{
    fn fmt(&self, f: &mut Formatter<'_>) -> std::fmt::Result {
        write!(f, "MemoExprRef {{ id: {:?} }}", self.id)
    }
}

/// Uniquely identifies a memo group in a memo.
#[derive(Copy, Clone, Eq, PartialEq, Hash)]
pub struct GroupId(StoreElementId);

impl GroupId {
    fn index(&self) -> StoreElementId {
        self.0
    }
}

impl Display for GroupId {
    fn fmt(&self, f: &mut Formatter<'_>) -> std::fmt::Result {
        write!(f, "{:02}", self.0.index())
    }
}

impl Debug for GroupId {
    fn fmt(&self, f: &mut Formatter<'_>) -> std::fmt::Result {
        write!(f, "GroupId({:})", self.0.index())
    }
}

/// Uniquely identifies a memo expression in a memo.
#[derive(Copy, Clone, Eq, PartialEq, Hash)]
pub struct ExprId(StoreElementId);

impl ExprId {
    fn index(&self) -> StoreElementId {
        self.0
    }
}

impl Display for ExprId {
    fn fmt(&self, f: &mut Formatter<'_>) -> std::fmt::Result {
        write!(f, "{:02}", self.0.index())
    }
}

impl Debug for ExprId {
    fn fmt(&self, f: &mut Formatter<'_>) -> std::fmt::Result {
        write!(f, "ExprId({:})", self.0.index())
    }
}

#[derive(Debug)]
struct MemoGroupData<E>
where
    E: MemoExpr,
{
    group_id: GroupId,
    exprs: Vec<MemoExprRef<E>>,
    props: E::Props,
}

impl<E> MemoGroupData<E>
where
    E: MemoExpr,
{
    fn new(group_id: GroupId, props: E::Props) -> Self {
        MemoGroupData {
            group_id,
            exprs: vec![],
            props,
        }
    }
}

#[derive(Debug)]
struct MemoExprData<E>
where
    E: MemoExpr,
{
    expr_id: ExprId,
    expr: E,
    group: MemoGroupRef<E>,
}

impl<E> MemoExprData<E>
where
    E: MemoExpr,
{
    fn new(expr_id: ExprId, expr: E, group: MemoGroupRef<E>) -> Self {
        MemoExprData { expr_id, expr, group }
    }
}

/// Provides methods to traverse an expression tree and copy it into a memo.
pub struct CopyInExprs<'a, E, T>
where
    E: MemoExpr,
{
    memo: &'a mut Memo<E, T>,
    parent: Option<MemoGroupRef<E>>,
    depth: usize,
    result: Option<(MemoGroupRef<E>, MemoExprRef<E>)>,
}

impl<'a, E, T> CopyInExprs<'a, E, T>
where
    E: MemoExpr,
{
    fn new(memo: &'a mut Memo<E, T>, parent: Option<MemoGroupRef<E>>, depth: usize) -> Self {
        CopyInExprs {
            memo,
            parent,
            depth,
            result: None,
        }
    }

    /// Initialises data structures required to traverse child expressions of the given expression `expr`.
    pub fn enter_expr(&mut self, _expr: &E) -> ExprContext<E> {
        // Although expr is no longer used we leave just in case.
        ExprContext {
            children: VecDeque::new(),
            parent: self.parent.clone(),
        }
    }

    /// Visits the given child expression and recursively copies that expression into the memo:
    /// * If the given expression is an expression this methods recursively copies it into the memo.
    /// * If the child expression is a group this method returns a reference to that group.
    pub fn visit_expr_node<'e>(&mut self, expr_ctx: &mut ExprContext<E>, expr_node: impl Into<ExprNodeRef<'e, E>>)
    where
        E: 'e,
    {
        let input: ExprNodeRef<E> = expr_node.into();
        match input {
            ExprNodeRef::Expr(expr) => {
                let copy_in = CopyIn {
                    memo: self.memo,
                    parent: None,
                    depth: self.depth + 1,
                };
                let (group, _expr) = copy_in.execute(expr);
                expr_ctx.children.push_back(ExprNode::Group(group));
            }
            ExprNodeRef::Group(group) => {
                expr_ctx.children.push_back(ExprNode::Group(group.clone()));
            }
        }
    }

    /// Visits the given optional child expression if it is present and recursively copies it into a memo.
    /// This method is equivalent to:
    /// ```text
    /// if let Some(expr_node) = expr_node {
    ///   visitor.visit_expr_node(expr_ctx, expr_node);
    /// }
    /// ```
    pub fn visit_opt_expr_node<'e>(
        &mut self,
        expr_ctx: &mut ExprContext<E>,
        expr_node: Option<impl Into<ExprNodeRef<'e, E>>>,
    ) where
        E: MemoExpr + 'e,
    {
        if let Some(expr_node) = expr_node {
            self.visit_expr_node(expr_ctx, expr_node);
        };
    }

    /// Copies the expression into the memo.
    pub fn copy_in(&mut self, expr: &E, expr_ctx: ExprContext<E>) {
        let expr_id = ExprId(self.memo.exprs.next_id());
        let ExprContext { children, parent } = expr_ctx;

        let mut new_child_exprs = NewChildExprs::new(children);
        new_child_exprs.copy_in = true;

<<<<<<< HEAD
        let props = expr.props();
        let (expr, new_props) = E::new_expr(expr.expr(), new_child_exprs);
        let expr = E::create(expr, new_props.unwrap_or_else(|| props.clone()));
        let digest = make_digest(&expr);
        let props = expr.props();
=======
        let (expr, digest) = if !E::is_v2() {
            let expr = expr.with_new_children(new_child_exprs);
            let digest = make_digest(&expr);

            (expr, digest)
        } else {
            let props = expr.props();
            let (expr, new_props) = E::new_expr(expr.expr(), new_child_exprs);
            let expr = E::create(expr, new_props.unwrap_or_else(|| props.clone()));
            let digest = make_digest(&expr);

            (expr, digest)
        };
        let props = expr.props();
>>>>>>> 66758093

        let (expr_id, added) = match self.memo.expr_cache.entry(digest.clone()) {
            Entry::Occupied(o) => {
                let expr_id = o.get();
                (*expr_id, false)
            }
            Entry::Vacant(v) => {
                v.insert(expr_id);
                (expr_id, true)
            }
        };

        if added {
            let (group_ref, expr_ref) = if let Some(parent) = parent {
                let memo_expr = MemoExprData::new(expr_id, expr, parent.clone());
                let expr_ref = self.memo.add_expr(memo_expr);

                self.memo.add_expr_to_group(&parent, expr_ref.clone());

                (parent, expr_ref)
            } else {
                let group_id = GroupId(self.memo.groups.next_id());
                // println!("+: {} :: {:?} >>> {:?}", digest, expr.props(), props);
                let props = if let Some(callback) = self.memo.callback.as_ref() {
                    callback.new_group(expr.expr(), props, &self.memo.metadata)
                } else {
                    props.clone()
                };
                // println!("++ {} :: {:?} >>> {:?}", digest, expr.props(), props);
                let memo_group = MemoGroupData::new(group_id, props);
                let group_ref = self.memo.add_group(memo_group);

                let memo_expr = MemoExprData::new(expr_id, expr, group_ref.clone());
                let expr_ref = self.memo.add_expr(memo_expr);

                self.memo.add_expr_to_group(&group_ref, expr_ref.clone());
                // println!(".+ {} :: {:?} {:?}", digest, group_ref.props(), expr_ref.props());

                (group_ref, expr_ref)
            };

            self.result = Some((group_ref, expr_ref));
        } else {
            let group_id = self.memo.expr_to_group.get(&expr_id).expect("Unexpected expression");
            let group_ref = self.memo.get_group_ref(group_id);
            let expr_ref = self.memo.get_expr_ref(&expr_id);

            self.result = Some((group_ref, expr_ref));
        }
    }
}

/// Stores information that is used to build a new memo expression.
pub struct ExprContext<E>
where
    E: MemoExpr,
{
    children: VecDeque<ExprNode<E>>,
    parent: Option<MemoGroupRef<E>>,
}

/// A stack-like data structure used by [MemoExpr::with_new_children].
/// It stores new child expressions and provides convenient methods of their retrieval.
#[derive(Debug)]
pub struct NewChildExprs<E>
where
    E: MemoExpr,
{
    pub children: VecDeque<ExprNode<E>>,
    capacity: usize,
    index: usize,
    copy_in: bool,
}

impl<E> NewChildExprs<E>
where
    E: MemoExpr,
{
    /// Creates an instance of `NewChildExprs`.
    pub fn new(children: VecDeque<ExprNode<E>>) -> Self {
        NewChildExprs {
            capacity: children.len(),
            index: 0,
            children,
            copy_in: false,
        }
    }

    pub fn is_copy_in(&self) -> bool {
        self.copy_in
    }

    /// If the total number of expressions in the underlying stack.
    pub fn len(&self) -> usize {
        self.children.len()
    }

    /// Returns `true` if the underlying stack is empty.
    pub fn is_empty(&self) -> bool {
        self.len() == 0
    }

    /// Retrieves the next child expression.
    ///
    /// # Panics
    ///
    /// This method panics if there is no expression left.
    pub fn expr(&mut self) -> ExprNode<E> {
        self.ensure_available(1);
        self.next_index()
    }

    /// Retrieves the next `n` child expressions.
    ///
    /// # Panics
    ///
    /// This method panics if there is not enough expressions left.
    pub fn exprs(&mut self, n: usize) -> Vec<ExprNode<E>> {
        self.ensure_available(n);
        let mut children = Vec::with_capacity(n);
        for _ in 0..n {
            children.push(self.next_index());
        }
        children
    }

    /// Retrieves the remaining child expressions. If there is no remaining expressions returns an empty `Vec`.
    pub fn remaining(mut self) -> Vec<ExprNode<E>> {
        self.index = self.children.len();
        self.children.into_iter().collect()
    }

    fn next_index(&mut self) -> ExprNode<E> {
        // the assertion in ensure_available guarantees that `children` has enough elements.
        self.children.pop_front().unwrap()
    }

    fn ensure_available(&mut self, n: usize) {
        let next_index = self.index + n;
        assert!(
            next_index <= self.capacity,
            "Unable to retrieve {} expression(s). Next index: {}, current: {}, total exprs: {}",
            n,
            next_index,
            self.index,
            self.children.len()
        );
        self.index += n;
    }
}

/// Provides methods to collect nested expressions from an expression and copy them into a memo.
/// Can be used to support nested relational expressions inside a scalar expression.
//TODO: Examples
pub struct CopyInNestedExprs<'a, 'c, E, T>
where
    E: MemoExpr,
{
    ctx: &'c mut CopyInExprs<'a, E, T>,
    expr_ctx: &'c mut ExprContext<E>,
    nested_exprs: Vec<MemoGroupRef<E>>,
}

impl<'a, 'c, E, T> CopyInNestedExprs<'a, 'c, E, T>
where
    E: MemoExpr,
{
    /// Creates a new nested expression collector.
    pub fn new(ctx: &'c mut CopyInExprs<'a, E, T>, expr_ctx: &'c mut ExprContext<E>) -> Self {
        CopyInNestedExprs {
            ctx,
            expr_ctx,
            nested_exprs: Vec::new(),
        }
    }

    /// Traverses the given expression `expr` of some arbitrary type.
    /// When traversal completes all collected nested expressions are copies into a memo.
    pub fn execute<F, S>(mut self, expr: &S, f: F)
    where
        F: Fn(&S, &mut Self),
    {
        (f)(expr, &mut self);
        // Visit collected nested expressions so that they will be added to the given expression as child expressions.
        for input in self.nested_exprs {
            self.ctx.visit_expr_node(self.expr_ctx, &ExprNode::Group(input));
        }
    }

    /// Copies the given nested expression into a memo.
    pub fn visit_expr(&mut self, expr: ExprNodeRef<E>) {
        match expr {
            ExprNodeRef::Expr(expr) => {
                expr.copy_in(self.ctx);
                let (group, _) = std::mem::take(&mut self.ctx.result).expect("Failed to copy in a nested expressions");
                self.add_group(group);
            }
            ExprNodeRef::Group(group) => self.add_group(group.clone()),
        }
    }

    fn add_group(&mut self, group: MemoGroupRef<E>) {
        self.nested_exprs.push(group)
    }
}

#[doc(hidden)]
struct CopyIn<'a, E, T>
where
    E: MemoExpr,
{
    memo: &'a mut Memo<E, T>,
    parent: Option<MemoGroupRef<E>>,
    depth: usize,
}

impl<'a, E, T> CopyIn<'a, E, T>
where
    E: MemoExpr,
{
    fn execute(self, expr: &E) -> (MemoGroupRef<E>, MemoExprRef<E>) {
        let mut ctx = CopyInExprs::new(self.memo, self.parent.clone(), self.depth);
        expr.copy_in(&mut ctx);
        ctx.result.unwrap()
    }
}

/// Builds a textual representation of the given memo.
pub(crate) fn format_memo<E, T>(memo: &Memo<E, T>) -> String
where
    E: MemoExpr,
{
    let mut buf = String::new();
    let mut f = StringMemoFormatter::new(&mut buf);

    for group in memo.groups.iter().rev() {
        let group = group.as_ref();
        f.push_str(format!("{} ", group.group_id).as_str());
        for (i, expr) in group.exprs.iter().enumerate() {
            if i > 0 {
                // newline + 3 spaces
                f.push_str("\n   ");
            }
            expr.mexpr().format_expr(&mut f);
        }
        f.push('\n');
    }

    buf
}

/// Provides methods to build a textual representation of an expression.
pub trait MemoExprFormatter {
    /// Writes a name of an expression.
    fn write_name(&mut self, name: &str);

    /// Writes a value of `source` attribute of an expression.
    fn write_source(&mut self, source: &str);

    /// Writes a child expression.
    fn write_expr<'e, T>(&mut self, name: &str, input: impl Into<ExprNodeRef<'e, T>>)
    where
        T: MemoExpr + 'e;

    /// Writes a child expression it is present. This method is equivalent to:
    /// ```text
    /// if let Some(expr) = expr {
    ///   fmt.write_expr(name, expr);
    /// }
    /// ```
    fn write_expr_if_present<'e, T>(&mut self, name: &str, expr: Option<impl Into<ExprNodeRef<'e, T>>>)
    where
        T: MemoExpr + 'e,
    {
        if let Some(expr) = expr {
            self.write_expr(name, expr);
        }
    }

    /// Writes a value of some attribute of an expression.
    fn write_value<D>(&mut self, name: &str, value: D)
    where
        D: Display;

    /// Writes values of some attribute of an expression.
    fn write_values<D>(&mut self, name: &str, values: &[D])
    where
        D: Display;
}

pub(crate) struct StringMemoFormatter<'b> {
    buf: &'b mut String,
}

impl<'b> StringMemoFormatter<'b> {
    pub fn new(buf: &'b mut String) -> Self {
        StringMemoFormatter { buf }
    }

    pub fn push(&mut self, c: char) {
        self.buf.push(c);
    }

    pub fn push_str(&mut self, s: &str) {
        self.buf.push_str(s);
    }
}

impl MemoExprFormatter for StringMemoFormatter<'_> {
    fn write_name(&mut self, name: &str) {
        self.buf.push_str(name);
    }

    fn write_source(&mut self, source: &str) {
        self.buf.push(' ');
        self.buf.push_str(source);
    }

    fn write_expr<'e, T>(&mut self, name: &str, input: impl Into<ExprNodeRef<'e, T>>)
    where
        T: MemoExpr + 'e,
    {
        self.buf.push(' ');
        if !name.is_empty() {
            self.buf.push_str(name);
            self.buf.push('=');
        }
        let s = format_node_ref(input.into());
        self.buf.push_str(s.as_str());
    }

    fn write_value<D>(&mut self, name: &str, value: D)
    where
        D: Display,
    {
        self.buf.push(' ');
        if !name.is_empty() {
            self.buf.push_str(name);
            self.buf.push('=');
        }
        self.buf.push_str(value.to_string().as_str());
    }

    fn write_values<D>(&mut self, name: &str, values: &[D])
    where
        D: Display,
    {
        if values.is_empty() {
            return;
        }
        self.buf.push(' ');
        self.buf.push_str(name);
        self.buf.push_str("=[");
        self.push_str(values.iter().join(", ").as_str());
        self.buf.push(']');
    }
}

impl<T> Display for MemoExprRef<T>
where
    T: MemoExpr,
{
    fn fmt(&self, f: &mut Formatter<'_>) -> std::fmt::Result {
        let expr = self.get_memo_expr();
        write!(f, "[{} ", expr.expr_id)?;
        let mut fmt = DisplayMemoExprFormatter { fmt: f };
        expr.expr.format_expr(&mut fmt);
        write!(f, "]")?;
        Ok(())
    }
}

struct DisplayMemoExprFormatter<'f, 'a> {
    fmt: &'f mut Formatter<'a>,
}

impl<'f, 'a> MemoExprFormatter for DisplayMemoExprFormatter<'f, 'a> {
    fn write_name(&mut self, name: &str) {
        self.fmt.write_str(name).unwrap();
    }

    fn write_source(&mut self, source: &str) {
        self.fmt.write_char(' ').unwrap();
        self.fmt.write_str(source).unwrap();
    }

    fn write_expr<'e, T>(&mut self, _name: &str, input: impl Into<ExprNodeRef<'e, T>>)
    where
        T: MemoExpr + 'e,
    {
        let s = format_node_ref(input.into());
        self.fmt.write_char(' ').unwrap();
        self.fmt.write_str(s.as_str()).unwrap();
    }

    fn write_value<D>(&mut self, _name: &str, _value: D)
    where
        D: Display,
    {
        // Do not print value for Display trait
    }

    fn write_values<D>(&mut self, _name: &str, _values: &[D])
    where
        D: Display,
    {
        // Do not print values for Display trait
    }
}

fn format_node_ref<T>(input: ExprNodeRef<'_, T>) -> String
where
    T: MemoExpr,
{
    match input {
        ExprNodeRef::Expr(expr) => {
            // This only happens when expression has not been added to a memo.
            let ptr: *const T::Expr = &*expr.expr();
            format!("{:?}", ptr)
        }
        ExprNodeRef::Group(group) => format!("{}", group.id()),
    }
}

fn make_digest<T>(expr: &T) -> String
where
    T: MemoExpr,
{
    let mut buf = String::new();
    let mut fmt = StringMemoFormatter::new(&mut buf);
    expr.format_expr(&mut fmt);
    buf
}

#[cfg(test)]
mod test {
    use super::*;
    use std::cell::RefCell;

    #[derive(Debug, Clone)]
    enum TestExpr {
        Relational(TestRelExpr),
        Scalar(TestScalarExpr),
    }

    #[derive(Debug, Clone)]
    enum TestRelExpr {
        Leaf(&'static str),
        Node { input: RelExpr },
        Nodes { inputs: Vec<RelExpr> },
        Filter { input: RelExpr, filter: ScalarExpr },
    }

    impl Expr for TestExpr {}

    impl TestExpr {
        fn as_relational(&self) -> &TestRelExpr {
            match self {
                TestExpr::Relational(expr) => expr,
                TestExpr::Scalar(_) => panic!("Expected a relational expr"),
            }
        }

        fn as_scalar(&self) -> &TestScalarExpr {
            match self {
                TestExpr::Relational(_) => panic!("Expected relational expr"),
                TestExpr::Scalar(expr) => expr,
            }
        }
    }

    #[derive(Debug, Clone)]
    enum RelExpr {
        Expr(Box<TestOperator>),
        Group(MemoGroupRef<TestOperator>),
    }

    impl RelExpr {
        fn expr(&self) -> &TestRelExpr {
            let expr = match self {
                RelExpr::Expr(expr) => expr.expr(),
                RelExpr::Group(group) => group.expr(),
            };
            expr.as_relational()
        }

        fn props(&self) -> &TestProps {
            match self {
                RelExpr::Expr(expr) => expr.props(),
                RelExpr::Group(group) => group.props(),
            }
        }

        // replace with From<Self> -> InputNodeRef ?
        fn get_ref(&self) -> ExprNodeRef<TestOperator> {
            match self {
                RelExpr::Expr(expr) => ExprNodeRef::Expr(&**expr),
                RelExpr::Group(group) => ExprNodeRef::Group(group),
            }
        }
    }

    #[derive(Debug, Clone)]
    enum ScalarExpr {
        Expr(Box<TestOperator>),
        Group(MemoGroupRef<TestOperator>),
    }

    impl ScalarExpr {
        // replace with From<Self> -> InputNodeRef ?
        fn get_ref(&self) -> ExprNodeRef<TestOperator> {
            match self {
                ScalarExpr::Expr(expr) => ExprNodeRef::Expr(&**expr),
                ScalarExpr::Group(group) => ExprNodeRef::Group(group),
            }
        }
    }

    impl From<TestOperator> for RelExpr {
        fn from(expr: TestOperator) -> Self {
            RelExpr::Expr(Box::new(expr))
        }
    }

    impl From<ExprNode<TestOperator>> for RelExpr {
        fn from(expr: ExprNode<TestOperator>) -> Self {
            match expr {
                ExprNode::Expr(expr) => RelExpr::Expr(expr),
                ExprNode::Group(group) => RelExpr::Group(group),
            }
        }
    }

    impl From<TestScalarExpr> for ScalarExpr {
        fn from(expr: TestScalarExpr) -> Self {
            ScalarExpr::Expr(Box::new(TestOperator {
                expr: TestExpr::Scalar(expr),
                props: TestProps::Scalar(ScalarProps::default()),
            }))
        }
    }

    impl From<ExprNode<TestOperator>> for ScalarExpr {
        fn from(expr: ExprNode<TestOperator>) -> Self {
            match expr {
                ExprNode::Expr(expr) => ScalarExpr::Expr(expr),
                ExprNode::Group(group) => ScalarExpr::Group(group),
            }
        }
    }

    #[derive(Debug, Clone)]
    enum TestScalarExpr {
        Value(i32),
        Gt {
            lhs: Box<TestScalarExpr>,
            rhs: Box<TestScalarExpr>,
        },
        SubQuery(RelExpr),
    }

    impl TestScalarExpr {
        fn with_new_inputs(&self, inputs: &mut NewChildExprs<TestOperator>) -> Self {
            match self {
                TestScalarExpr::Value(_) => self.clone(),
                TestScalarExpr::Gt { lhs, rhs } => {
                    let lhs = lhs.with_new_inputs(inputs);
                    let rhs = rhs.with_new_inputs(inputs);
                    TestScalarExpr::Gt {
                        lhs: Box::new(lhs),
                        rhs: Box::new(rhs),
                    }
                }
                TestScalarExpr::SubQuery(_) => TestScalarExpr::SubQuery(RelExpr::from(inputs.expr())),
            }
        }

        fn copy_in_nested<D>(&self, collector: &mut CopyInNestedExprs<TestOperator, D>) {
            match self {
                TestScalarExpr::Value(_) => {}
                TestScalarExpr::Gt { lhs, rhs } => {
                    lhs.copy_in_nested(collector);
                    rhs.copy_in_nested(collector);
                }
                TestScalarExpr::SubQuery(expr) => {
                    collector.visit_expr(expr.get_ref());
                }
            }
        }
    }

    impl Display for TestScalarExpr {
        fn fmt(&self, f: &mut Formatter<'_>) -> std::fmt::Result {
            match self {
                TestScalarExpr::Value(value) => write!(f, "{}", value),
                TestScalarExpr::Gt { lhs, rhs } => {
                    write!(f, "({} > {})", lhs, rhs)
                }
                TestScalarExpr::SubQuery(query) => match query {
                    RelExpr::Expr(expr) => {
                        let ptr: *const TestExpr = expr.expr();
                        write!(f, "SubQuery expr_ptr {:?}", ptr)
                    }
                    RelExpr::Group(group) => {
                        write!(f, "SubQuery {}", group.id())
                    }
                },
            }
        }
    }

    struct TraversalWrapper<'c, 'm, D> {
        ctx: &'c mut CopyInExprs<'m, TestOperator, D>,
    }

    impl<D> TraversalWrapper<'_, '_, D> {
        fn enter_expr(&mut self, expr: &TestOperator) -> ExprContext<TestOperator> {
            self.ctx.enter_expr(expr)
        }

        fn visit_rel(&mut self, expr_ctx: &mut ExprContext<TestOperator>, rel: &RelExpr) {
            self.ctx.visit_expr_node(expr_ctx, rel.get_ref());
        }

        fn visit_scalar(&mut self, expr_ctx: &mut ExprContext<TestOperator>, scalar: &ScalarExpr) {
            self.ctx.visit_expr_node(expr_ctx, scalar.get_ref());
        }

        fn copy_in_nested(&mut self, expr_ctx: &mut ExprContext<TestOperator>, expr: &TestOperator) {
            let nested_ctx = CopyInNestedExprs::new(self.ctx, expr_ctx);
            let scalar = expr.expr().as_scalar();
            nested_ctx.execute(scalar, |expr, collect: &mut CopyInNestedExprs<TestOperator, D>| {
                expr.copy_in_nested(collect);
            })
        }

        fn copy_in(self, expr: &TestOperator, expr_ctx: ExprContext<TestOperator>) {
            self.ctx.copy_in(expr, expr_ctx)
        }
    }

    #[derive(Debug, Clone)]
    struct TestOperator {
        expr: TestExpr,
        props: TestProps,
    }

    impl From<TestRelExpr> for TestOperator {
        fn from(expr: TestRelExpr) -> Self {
            TestOperator {
                expr: TestExpr::Relational(expr),
                props: TestProps::Rel(RelProps::default()),
            }
        }
    }

    #[derive(Debug, Clone, PartialEq)]
    enum TestProps {
        // a: i32,
        Rel(RelProps),
        Scalar(ScalarProps),
    }

    impl Properties for TestProps {}

    #[derive(Debug, Clone, Default, PartialEq)]
    struct RelProps {
        a: i32,
    }

    #[derive(Debug, Clone, Default, PartialEq)]
    struct ScalarProps {
        sub_queries: Vec<MemoGroupRef<TestOperator>>,
    }

    impl TestOperator {
        fn with_props(self, a: i32) -> Self {
            TestOperator {
                expr: self.expr,
                props: TestProps::Rel(RelProps { a }),
            }
        }
    }

    impl MemoExpr for TestOperator {
        type Expr = TestExpr;
        type Props = TestProps;

        fn expr(&self) -> &Self::Expr {
            &self.expr
        }

        fn props(&self) -> &Self::Props {
            &self.props
        }

        fn copy_in<T>(&self, ctx: &mut CopyInExprs<Self, T>) {
            let mut ctx = TraversalWrapper { ctx };
            let mut expr_ctx = ctx.enter_expr(self);
            match self.expr() {
                TestExpr::Relational(expr) => match expr {
                    TestRelExpr::Leaf(_) => {}
                    TestRelExpr::Node { input } => {
                        ctx.visit_rel(&mut expr_ctx, input);
                    }
                    TestRelExpr::Nodes { inputs } => {
                        for input in inputs {
                            ctx.visit_rel(&mut expr_ctx, input);
                        }
                    }
                    TestRelExpr::Filter { input, filter } => {
                        ctx.visit_rel(&mut expr_ctx, input);
                        ctx.visit_scalar(&mut expr_ctx, filter);
                    }
                },
                TestExpr::Scalar(_expr) => {
                    ctx.copy_in_nested(&mut expr_ctx, self);
                }
            }
            ctx.copy_in(self, expr_ctx)
        }

        fn create(expr: Self::Expr, props: Self::Props) -> Self {
            TestOperator { expr, props }
        }

        fn new_expr(expr: &Self::Expr, mut inputs: NewChildExprs<Self>) -> (Self::Expr, Option<Self::Props>) {
            match expr {
                TestExpr::Relational(expr) => {
                    let expr = match expr {
                        TestRelExpr::Leaf(s) => TestRelExpr::Leaf(s.clone()),
                        TestRelExpr::Node { .. } => TestRelExpr::Node {
                            input: RelExpr::from(inputs.expr()),
                        },
                        TestRelExpr::Nodes { .. } => TestRelExpr::Nodes {
                            inputs: inputs.remaining().into_iter().map(RelExpr::from).collect(),
                        },
                        TestRelExpr::Filter { .. } => TestRelExpr::Filter {
                            input: RelExpr::from(inputs.expr()),
                            filter: ScalarExpr::from(inputs.expr()),
                        },
                    };
                    (TestExpr::Relational(expr), None)
                }
                TestExpr::Scalar(expr) => {
                    if inputs.is_copy_in() {
                        let nested_queries = inputs.children.clone();
                        let expr = TestExpr::Scalar(expr.with_new_inputs(&mut inputs));
                        let scalar_props = ScalarProps {
                            sub_queries: nested_queries
                                .iter()
                                .map(|e| match e {
                                    ExprNode::Expr(e) => panic!(),
                                    ExprNode::Group(g) => g.clone(),
                                })
                                .collect(),
                        };
                        (expr, Some(TestProps::Scalar(scalar_props)))
                    } else {
                        let expr = TestExpr::Scalar(expr.with_new_inputs(&mut inputs));
                        (expr, None)
                    }
                }
            }
        }

        fn num_children(&self) -> usize {
            match self.expr() {
                TestExpr::Relational(expr) => match expr {
                    TestRelExpr::Leaf(_) => 0,
                    TestRelExpr::Node { .. } => 1,
                    TestRelExpr::Nodes { inputs } => inputs.len(),
                    TestRelExpr::Filter { .. } => 2,
                },
                TestExpr::Scalar(_) => {
                    if let TestProps::Scalar(props) = self.props() {
                        props.sub_queries.len()
                    } else {
                        0
                    }
                }
            }
        }

        fn get_child<'a>(&'a self, i: usize, props: &'a Self::Props) -> Option<ExprNodeRef<'a, Self>> {
            match self.expr() {
                TestExpr::Relational(expr) => match expr {
                    TestRelExpr::Leaf(_) => None,
                    TestRelExpr::Node { input } if i == 0 => Some(input.get_ref()),
                    TestRelExpr::Node { .. } => None,
                    TestRelExpr::Nodes { inputs } if i < inputs.len() => Some(inputs[i].get_ref()),
                    TestRelExpr::Nodes { .. } => None,
                    TestRelExpr::Filter { input, .. } if i == 0 => Some(input.get_ref()),
                    TestRelExpr::Filter { filter, .. } if i == 1 => Some(filter.get_ref()),
                    TestRelExpr::Filter { .. } => None,
                },
                TestExpr::Scalar(_) => None,
            }
        }

        fn new_expr(expr: &Self::Expr, mut inputs: NewChildExprs<Self>) -> (Self::Expr, Option<Self::Props>) {
            match expr {
                TestExpr::Relational(expr) => {
                    let expr = match expr {
                        TestRelExpr::Leaf(s) => TestRelExpr::Leaf(s.clone()),
                        TestRelExpr::Node { .. } => TestRelExpr::Node {
                            input: RelExpr::from(inputs.expr()),
                        },
                        TestRelExpr::Nodes { .. } => TestRelExpr::Nodes {
                            inputs: inputs.remaining().into_iter().map(RelExpr::from).collect(),
                        },
                        TestRelExpr::Filter { .. } => TestRelExpr::Filter {
                            input: RelExpr::from(inputs.expr()),
                            filter: ScalarExpr::from(inputs.expr()),
                        },
                    };
                    (TestExpr::Relational(expr), None)
                }
                TestExpr::Scalar(expr) => {
                    if inputs.is_copy_in() {
                        let nested_queries = inputs.children.clone();
                        let expr = TestExpr::Scalar(expr.with_new_inputs(&mut inputs));
                        let scalar_props = ScalarProps {
                            sub_queries: nested_queries
                                .iter()
                                .map(|e| match e {
                                    ExprNode::Expr(e) => panic!(),
                                    ExprNode::Group(g) => g.clone(),
                                })
                                .collect(),
                        };
                        (expr, Some(TestProps::Scalar(scalar_props)))
                    } else {
                        let expr = TestExpr::Scalar(expr.with_new_inputs(&mut inputs));
                        (expr, None)
                    }
                }
            }
        }

        fn create(expr: Self::Expr, props: Self::Props) -> Self {
            TestOperator { expr, props }
        }

        fn is_v2() -> bool {
            true
        }

        fn num_children(&self) -> usize {
            match self.expr() {
                TestExpr::Relational(expr) => match expr {
                    TestRelExpr::Leaf(_) => 0,
                    TestRelExpr::Node { .. } => 1,
                    TestRelExpr::Nodes { inputs } => inputs.len(),
                    TestRelExpr::Filter { input, filter } => 2,
                },
                TestExpr::Scalar(_) => {
                    if let TestProps::Scalar(props) = self.props() {
                        props.sub_queries.len()
                    } else {
                        0
                    }
                }
            }
        }

        fn get_child(&self, i: usize) -> Option<ExprNodeRef<Self>> {
            match self.expr() {
                TestExpr::Relational(expr) => match expr {
                    TestRelExpr::Leaf(_) => None,
                    TestRelExpr::Node { input } if i == 0 => Some(input.get_ref()),
                    TestRelExpr::Node { input } => None,
                    TestRelExpr::Nodes { inputs } if i < inputs.len() => Some(inputs[i].get_ref()),
                    TestRelExpr::Nodes { inputs } => None,
                    TestRelExpr::Filter { input, filter } if i == 0 => Some(input.get_ref()),
                    TestRelExpr::Filter { input, filter } if i == 1 => Some(filter.get_ref()),
                    TestRelExpr::Filter { input, filter } => None,
                },
                TestExpr::Scalar(_) => None,
            }
        }

        fn format_expr<F>(&self, f: &mut F)
        where
            F: MemoExprFormatter,
        {
            match self.expr() {
                TestExpr::Relational(expr) => match expr {
                    TestRelExpr::Leaf(source) => {
                        f.write_name("Leaf");
                        f.write_source(source);
                    }
                    TestRelExpr::Node { input } => {
                        f.write_name("Node");
                        f.write_expr("", input.get_ref());
                    }
                    TestRelExpr::Nodes { inputs } => {
                        f.write_name("Nodes");
                        for input in inputs {
                            f.write_expr("", input.get_ref());
                        }
                    }
                    TestRelExpr::Filter { input, filter } => {
                        f.write_name("Filter");
                        f.write_expr("", input.get_ref());
                        f.write_expr("filter", filter.get_ref());
                    }
                },
                TestExpr::Scalar(expr) => {
                    f.write_name("Expr");
                    f.write_value("", expr);
                }
            }
        }
    }

    #[test]
    fn test_basics() {
        let mut memo = new_memo();
        let expr = TestOperator::from(TestRelExpr::Leaf("aaaa")).with_props(100);
        let (group, expr) = memo.insert_group(expr);

        assert_eq!(group.props(), &TestProps::Rel(RelProps { a: 100 }), "group properties");
        assert_eq!(expr.mgroup(), &group, "expr group");

        let group_by_id = memo.get_group_ref(&group.id());
        assert_eq!(group, group_by_id);

        let expr_by_id = memo.get_expr_ref(&expr.id());
        assert_eq!(expr, expr_by_id);

        assert_eq!(memo.groups.len(), 1, "group num");
        assert_eq!(memo.exprs.len(), 1, "expr num");
        assert_eq!(memo.expr_cache.len(), 1, "expr cache size");

        assert_eq!(
            format!("{:#?}", group.props()),
            format!("{:#?}", expr.props()),
            "groups properties and expr properties must be equal"
        );
    }

    #[test]
    fn test_properties() {
        let mut memo = new_memo();

        let leaf = TestOperator::from(TestRelExpr::Leaf("a")).with_props(10);
        let inner = TestOperator::from(TestRelExpr::Node { input: leaf.into() }).with_props(15);
        let expr = TestOperator::from(TestRelExpr::Node { input: inner.into() });
        let outer = TestOperator::from(TestRelExpr::Node { input: expr.into() }).with_props(20);

        let _ = memo.insert_group(outer);

        expect_memo_with_props(
            &memo,
            r#"
03 Node 02 a=20
02 Node 01
01 Node 00 a=15
00 Leaf a a=10
"#,
        )
    }

    #[test]
    fn test_child_expr() {
        let mut memo = new_memo();

        let leaf = TestOperator::from(TestRelExpr::Leaf("a")).with_props(10);
        let expr = TestOperator::from(TestRelExpr::Node {
            input: leaf.clone().into(),
        });
        let (_, expr) = memo.insert_group(expr);

        match expr.expr().as_relational() {
            TestRelExpr::Node { input } => {
                let children: Vec<_> = expr.children().collect();
                assert_eq!(
                    format!("{:?}", input.expr()),
                    format!("{:?}", children[0].expr().as_relational()),
                    "child expr"
                );
                assert_eq!(input.props(), leaf.props(), "input props");
            }
            _ => panic!("Unexpected expression: {:?}", expr),
        }
    }

    #[test]
    fn test_memo_trivial_expr() {
        let mut memo = new_memo();

        let expr = TestOperator::from(TestRelExpr::Leaf("a"));
        let (group1, expr1) = memo.insert_group(expr.clone());
        let (group2, expr2) = memo.insert_group(expr);

        assert_eq!(group1, group2);
        assert_eq!(expr1, expr2);

        expect_group_size(&memo, &group1.id(), 1);
        expect_group_exprs(&group1, vec![expr1]);

        expect_memo(
            &memo,
            r#"
00 Leaf a
"#,
        )
    }

    #[test]
    fn test_memo_node_leaf_expr() {
        let mut memo = new_memo();

        let expr = TestOperator::from(TestRelExpr::Node {
            input: TestOperator::from(TestRelExpr::Leaf("a")).into(),
        });

        let (group1, expr1) = memo.insert_group(expr.clone());
        let (group2, expr2) = memo.insert_group(expr);

        assert_eq!(group1, group2);
        assert_eq!(expr1, expr2);

        expect_memo(
            &memo,
            r#"
01 Node 00
00 Leaf a
"#,
        );
    }

    #[test]
    fn test_memo_node_multiple_leaves() {
        let mut memo = new_memo();

        let expr = TestOperator::from(TestRelExpr::Nodes {
            inputs: vec![
                TestOperator::from(TestRelExpr::Leaf("a")).into(),
                TestOperator::from(TestRelExpr::Leaf("b")).into(),
            ],
        });

        let (group1, expr1) = memo.insert_group(expr.clone());
        let (group2, expr2) = memo.insert_group(expr);

        assert_eq!(group1, group2);
        assert_eq!(expr1, expr2);

        expect_group_size(&memo, &group1.id(), 1);

        expect_memo(
            &memo,
            r#"
02 Nodes 00 01
01 Leaf b
00 Leaf a
"#,
        );
    }

    #[test]
    fn test_memo_node_nested_duplicates() {
        let mut memo = new_memo();

        let expr = TestOperator::from(TestRelExpr::Nodes {
            inputs: vec![
                TestOperator::from(TestRelExpr::Node {
                    input: TestOperator::from(TestRelExpr::Leaf("a")).into(),
                })
                .into(),
                TestOperator::from(TestRelExpr::Leaf("b")).into(),
                TestOperator::from(TestRelExpr::Node {
                    input: TestOperator::from(TestRelExpr::Leaf("a")).into(),
                })
                .into(),
            ],
        });

        let (group1, expr1) = memo.insert_group(expr.clone());
        let (group2, expr2) = memo.insert_group(expr);

        assert_eq!(group1, group2);
        assert_eq!(expr1, expr2);

        expect_group_size(&memo, &group1.id(), 1);

        expect_memo(
            &memo,
            r#"
03 Nodes 01 02 01
02 Leaf b
01 Node 00
00 Leaf a
"#,
        );
    }

    #[test]
    fn test_memo_node_duplicate_leaves() {
        let mut memo = new_memo();

        let expr = TestOperator::from(TestRelExpr::Nodes {
            inputs: vec![
                TestOperator::from(TestRelExpr::Leaf("a")).into(),
                TestOperator::from(TestRelExpr::Leaf("b")).into(),
                TestOperator::from(TestRelExpr::Leaf("a")).into(),
            ],
        });

        let (group1, expr1) = memo.insert_group(expr.clone());
        let (group2, expr2) = memo.insert_group(expr);

        assert_eq!(group1, group2);
        assert_eq!(expr1, expr2);

        expect_group_size(&memo, &group1.id(), 1);

        expect_memo(
            &memo,
            r#"
02 Nodes 00 01 00
01 Leaf b
00 Leaf a
"#,
        );
    }

    #[test]
    fn test_insert_member() {
        let mut memo = new_memo();

        let expr = TestOperator::from(TestRelExpr::Leaf("a"));

        let (group, _) = memo.insert_group(expr);
        expect_memo(
            &memo,
            r#"
00 Leaf a
"#,
        );

        let expr = TestOperator::from(TestRelExpr::Leaf("a0"));
        let _ = memo.insert_group_member(&group, expr);

        expect_memo(
            &memo,
            r#"
00 Leaf a
   Leaf a0
"#,
        );
    }

    #[test]
    fn test_insert_member_to_a_leaf_group() {
        let mut memo = new_memo();

        let expr = TestOperator::from(TestRelExpr::Node {
            input: TestOperator::from(TestRelExpr::Leaf("a")).into(),
        });

        let (group, _) = memo.insert_group(expr);
        expect_memo(
            &memo,
            r#"
01 Node 00
00 Leaf a
"#,
        );

        let expr = TestOperator::from(TestRelExpr::Leaf("a0"));
        let children: Vec<_> = group.mexpr().children().collect();
        let _ = memo.insert_group_member(children[0], expr);

        expect_memo(
            &memo,
            r#"
01 Node 00
00 Leaf a
   Leaf a0
"#,
        );
    }

    #[test]
    fn test_insert_member_to_the_top_group() {
        let mut memo = new_memo();

        let expr = TestOperator::from(TestRelExpr::Node {
            input: TestOperator::from(TestRelExpr::Leaf("a")).into(),
        });

        let (group, _) = memo.insert_group(expr);
        expect_memo(
            &memo,
            r#"
01 Node 00
00 Leaf a
"#,
        );

        let expr = TestOperator::from(TestRelExpr::Node {
            input: TestOperator::from(TestRelExpr::Leaf("a0")).into(),
        });
        let _ = memo.insert_group_member(&group, expr);

        expect_memo(
            &memo,
            r#"
02 Leaf a0
01 Node 00
   Node 02
00 Leaf a
"#,
        );
    }

    #[test]
    fn test_memo_debug_formatting() {
        let mut memo = new_memo();
        assert_eq!(format!("{:?}", memo), "Memo { groups: [], exprs: [], expr_to_group: {}, metadata: () }");

        let expr = TestOperator::from(TestRelExpr::Leaf("a"));
        let (group, expr) = memo.insert_group(expr);

        assert_eq!(format!("{:?}", group), "MemoGroupRef { id: GroupId(0) }");
        assert_eq!(format!("{:?}", expr), "MemoExprRef { id: ExprId(0) }");

        let mut mexpr_iter = group.mexprs();

        assert_eq!(format!("{:?}", mexpr_iter), "MemoGroupIter([MemoExprRef { id: ExprId(0) }])");
        mexpr_iter.next();
        assert_eq!(format!("{:?}", mexpr_iter), "MemoGroupIter([])");
    }

    #[test]
    fn test_trivial_nestable_expr() {
        let sub_expr = TestOperator::from(TestRelExpr::Leaf("a"));
        let expr = TestScalarExpr::Gt {
            lhs: Box::new(TestScalarExpr::Value(100)),
            rhs: Box::new(TestScalarExpr::SubQuery(sub_expr.into())),
        };
        let expr = TestOperator {
            expr: TestExpr::Scalar(expr),
            props: TestProps::Scalar(ScalarProps::default()),
        };

        let mut memo = new_memo();
        let _ = memo.insert_group(expr);

        expect_memo(
            &memo,
            r#"
01 Expr (100 > SubQuery 00)
00 Leaf a
"#,
        );
    }

    #[test]
    fn test_scalar_expr_complex_nested_exprs() {
        let sub_expr = TestOperator::from(TestRelExpr::Filter {
            input: TestOperator::from(TestRelExpr::Leaf("a")).into(),
            filter: TestScalarExpr::Value(111).into(),
        });

        let inner_filter = TestScalarExpr::Gt {
            lhs: Box::new(TestScalarExpr::Value(100)),
            rhs: Box::new(TestScalarExpr::SubQuery(sub_expr.into())),
        };

        let sub_expr2 = TestScalarExpr::SubQuery(TestOperator::from(TestRelExpr::Leaf("b")).into());
        let filter_expr = TestScalarExpr::Gt {
            lhs: Box::new(sub_expr2.clone()),
            rhs: Box::new(inner_filter.clone()),
        };

        let expr = TestOperator::from(TestRelExpr::Filter {
            input: TestOperator::from(TestRelExpr::Leaf("a")).into(),
            filter: filter_expr.into(),
        });

        let mut memo = new_memo();
        let (group, _) = memo.insert_group(expr);

        expect_memo(
            &memo,
            r#"
05 Filter 00 filter=04
04 Expr (SubQuery 01 > (100 > SubQuery 03))
03 Filter 00 filter=02
02 Expr 111
01 Leaf b
00 Leaf a
"#,
        );

        let children: Vec<_> = group.mexpr().children().collect();
        assert_eq!(
            children.len(),
            2,
            "Filter expression has 2 child expressions: an input and a filter: {:?}",
            children
        );

        let expr = children[1].mexpr();
        assert_eq!(children.len(), 2, "Filter expression has 2 nested expressions: {:?}", expr.children());

        let filter_expr = TestScalarExpr::Gt {
            lhs: Box::new(inner_filter),
            rhs: Box::new(sub_expr2),
        };

        let expr = TestOperator::from(TestRelExpr::Filter {
            input: TestOperator::from(TestRelExpr::Leaf("a")).into(),
            filter: filter_expr.into(),
        });

        let mut memo = new_memo();
        let (group_ref, expr_ref) = memo.insert_group(expr);
        let children: Vec<_> = expr_ref.children().collect();

<<<<<<< HEAD
        assert_eq!(children[1].mexpr().children().len(), 2, "filter sub queries");
=======
        println!("{:?} |||| {:?}", group_ref, expr_ref);
        println!("{:?} |||| {:?}", group_ref.props(), expr_ref.expr());
        assert_eq!(children[1].mexpr().children().len(), 2, "filter sub queries");
        // assert_eq!(children[1].mexpr().children_().len(), 2, "filter sub queries");

        // println!("MEXPR {:?}", children[1].mexpr());
        // println!("EXPR {:?}", children[1].expr());
        // println!("CHILDREN LEN {:?}", children[1].mexpr().children().len());
        // println!("CHILDREN ([]) {:?}", children[1].mexpr().children_());
        // println!("MEXPR PROPS {:?}", children[1].mexpr().props());
        // println!("PROPS {:?}", children[1].props());
        //
        // println!("!!! {:?} PROPS ---> {:?}", expr_ref.expr(), expr_ref.props());
>>>>>>> 66758093

        expect_memo(
            &memo,
            r#"
05 Filter 00 filter=04
04 Expr ((100 > SubQuery 02) > SubQuery 03)
03 Leaf b
02 Filter 00 filter=01
01 Expr 111
00 Leaf a
"#,
        );
    }

    #[test]
    fn test_callback() {
        #[derive(Debug)]
        struct Callback {
            added: Rc<RefCell<Vec<String>>>,
        }
        impl MemoGroupCallback for Callback {
            type Expr = TestExpr;
            type Props = TestProps;
            type Metadata = ();

            fn new_group(&self, expr: &Self::Expr, props: &Self::Props, _metadata: &Self::Metadata) -> Self::Props {
                let mut added = self.added.borrow_mut();
                let mut buf = String::new();
                let mut fmt = StringMemoFormatter::new(&mut buf);
                let expr = TestOperator {
                    expr: expr.clone(),
                    props: props.clone(),
                };
                expr.format_expr(&mut fmt);
                added.push(buf);
                props.clone()
            }
        }

        let added = Rc::new(RefCell::new(vec![]));
        let callback = Callback { added: added.clone() };
        let mut memo = Memo::with_callback((), Rc::new(callback));

        memo.insert_group(TestOperator::from(TestRelExpr::Leaf("A")));

        {
            let added = added.borrow();
            assert_eq!(added[0], "Leaf A");
            assert_eq!(added.len(), 1);
        }

        let leaf = TestOperator::from(TestRelExpr::Leaf("B"));
        let expr = TestOperator::from(TestRelExpr::Node { input: leaf.into() });
        memo.insert_group(expr.clone());

        {
            let added = added.borrow();
            assert_eq!(added[1], "Leaf B");
            assert_eq!(added[2], "Node 01");
            assert_eq!(added.len(), 3);
        }

        memo.insert_group(expr);
        {
            let added = added.borrow();
            assert_eq!(added.len(), 3, "added duplicates. memo:\n{}", format_test_memo(&memo, false));
        }
    }

    fn new_memo() -> Memo<TestOperator, ()> {
        Memo::new(())
    }

    fn expect_group_size<T>(memo: &Memo<TestOperator, T>, group_id: &GroupId, size: usize) {
        let group = memo.groups.get(group_id.index()).unwrap();
        let group = group.as_ref();
        assert_eq!(group.exprs.len(), size, "group#{}", group_id);
    }

    fn expect_group_exprs(group: &MemoGroupRef<TestOperator>, expected: Vec<MemoExprRef<TestOperator>>) {
        let actual: Vec<MemoExprRef<TestOperator>> = group.mexprs().cloned().collect();
        assert_eq!(actual, expected, "group#{} exprs", group.id());
    }

    fn expect_memo<T>(memo: &Memo<TestOperator, T>, expected: &str) {
        let lines: Vec<String> = expected.split('\n').map(String::from).collect();
        let expected = lines.join("\n");

        let buf = format_test_memo(memo, false);
        assert_eq!(buf.trim(), expected.trim());
    }

    fn expect_memo_with_props<T>(memo: &Memo<TestOperator, T>, expected: &str) {
        let lines: Vec<String> = expected.split('\n').map(String::from).collect();
        let expected = lines.join("\n");

        let buf = format_test_memo(memo, true);
        assert_eq!(buf.trim(), expected.trim());
    }

    fn format_test_memo<T>(memo: &Memo<TestOperator, T>, include_props: bool) -> String {
        let mut buf = String::new();
        let mut f = StringMemoFormatter::new(&mut buf);
        for group in memo.groups.iter().rev() {
            let group = group.as_ref();
            f.push_str(format!("{} ", group.group_id).as_str());
            for (i, expr) in group.exprs.iter().enumerate() {
                if i > 0 {
                    // new line + 3 spaces
                    f.push_str("\n   ");
                    expr.mexpr().format_expr(&mut f);
                } else {
                    expr.mexpr().format_expr(&mut f);
                    if include_props {
                        if let TestProps::Rel(props) = expr.props() {
                            if props != &RelProps::default() {
                                f.write_value("a", props.a)
                            }
                        }
                    }
                }
            }
            f.push('\n');
        }
        buf
    }
}<|MERGE_RESOLUTION|>--- conflicted
+++ resolved
@@ -177,26 +177,6 @@
     /// Returns the i-th child expression of this memo expression.
     fn get_child<'a>(&'a self, i: usize, props: &'a Self::Props) -> Option<ExprNodeRef<'a, Self>>;
 
-    fn new_expr(expr: &Self::Expr, inputs: NewChildExprs<Self>) -> (Self::Expr, Option<Self::Props>) {
-        unimplemented!()
-    }
-
-    fn create(expr: Self::Expr, props: Self::Props) -> Self {
-        unimplemented!()
-    }
-
-    fn is_v2() -> bool {
-        false
-    }
-
-    fn num_children(&self) -> usize {
-        unimplemented!()
-    }
-
-    fn get_child(&self, i: usize) -> Option<ExprNodeRef<Self>> {
-        unimplemented!()
-    }
-
     /// Builds a textual representation of this expression.
     fn format_expr<F>(&self, f: &mut F)
     where
@@ -504,28 +484,14 @@
 
     /// Returns references to child expressions of this memo expression.
     pub fn children(&self) -> impl ExactSizeIterator<Item = &MemoGroupRef<E>> + Debug {
-<<<<<<< HEAD
-=======
-        // if E::is_v2() {
->>>>>>> 66758093
         let expr = self.get_memo_expr();
         let num_children = expr.expr.num_children();
         MemoExprInputsIter {
             expr: &expr.expr,
-<<<<<<< HEAD
             group: &expr.group,
             position: 0,
             num_children,
         }
-=======
-            position: 0,
-            num_children,
-        }
-        // } else {
-        // let expr = self.get_memo_expr();
-        // expr.children.iter()
-        // }
->>>>>>> 66758093
     }
 
     fn get_memo_expr(&self) -> &MemoExprData<E> {
@@ -533,17 +499,12 @@
     }
 }
 
-<<<<<<< HEAD
 pub struct MemoExprInputsIter<'a, E>
 where
     E: MemoExpr,
 {
     expr: &'a E,
     group: &'a MemoGroupRef<E>,
-=======
-pub struct MemoExprInputsIter<'a, E> {
-    expr: &'a E,
->>>>>>> 66758093
     position: usize,
     num_children: usize,
 }
@@ -557,12 +518,8 @@
     #[inline]
     fn next(&mut self) -> Option<Self::Item> {
         if self.position < self.num_children {
-<<<<<<< HEAD
             let props = self.group.props();
             let expr = self.expr.get_child(self.position, props).unwrap();
-=======
-            let expr = self.expr.get_child(self.position).unwrap();
->>>>>>> 66758093
             self.position += 1;
             match expr {
                 ExprNodeRef::Expr(_) => panic!(),
@@ -583,12 +540,8 @@
         write!(f, "[")?;
         while self.position + i < self.num_children {
             let p = self.position + i;
-<<<<<<< HEAD
             let props = self.group.props();
             let expr = self.expr.get_child(p, props).unwrap();
-=======
-            let expr = self.expr.get_child(p).unwrap();
->>>>>>> 66758093
             if i > 0 {
                 write!(f, ", ")?;
             }
@@ -810,28 +763,11 @@
         let mut new_child_exprs = NewChildExprs::new(children);
         new_child_exprs.copy_in = true;
 
-<<<<<<< HEAD
         let props = expr.props();
         let (expr, new_props) = E::new_expr(expr.expr(), new_child_exprs);
         let expr = E::create(expr, new_props.unwrap_or_else(|| props.clone()));
         let digest = make_digest(&expr);
         let props = expr.props();
-=======
-        let (expr, digest) = if !E::is_v2() {
-            let expr = expr.with_new_children(new_child_exprs);
-            let digest = make_digest(&expr);
-
-            (expr, digest)
-        } else {
-            let props = expr.props();
-            let (expr, new_props) = E::new_expr(expr.expr(), new_child_exprs);
-            let expr = E::create(expr, new_props.unwrap_or_else(|| props.clone()));
-            let digest = make_digest(&expr);
-
-            (expr, digest)
-        };
-        let props = expr.props();
->>>>>>> 66758093
 
         let (expr_id, added) = match self.memo.expr_cache.entry(digest.clone()) {
             Entry::Occupied(o) => {
@@ -854,13 +790,11 @@
                 (parent, expr_ref)
             } else {
                 let group_id = GroupId(self.memo.groups.next_id());
-                // println!("+: {} :: {:?} >>> {:?}", digest, expr.props(), props);
                 let props = if let Some(callback) = self.memo.callback.as_ref() {
                     callback.new_group(expr.expr(), props, &self.memo.metadata)
                 } else {
                     props.clone()
                 };
-                // println!("++ {} :: {:?} >>> {:?}", digest, expr.props(), props);
                 let memo_group = MemoGroupData::new(group_id, props);
                 let group_ref = self.memo.add_group(memo_group);
 
@@ -868,7 +802,6 @@
                 let expr_ref = self.memo.add_expr(memo_expr);
 
                 self.memo.add_expr_to_group(&group_ref, expr_ref.clone());
-                // println!(".+ {} :: {:?} {:?}", digest, group_ref.props(), expr_ref.props());
 
                 (group_ref, expr_ref)
             };
@@ -1632,88 +1565,6 @@
             }
         }
 
-        fn new_expr(expr: &Self::Expr, mut inputs: NewChildExprs<Self>) -> (Self::Expr, Option<Self::Props>) {
-            match expr {
-                TestExpr::Relational(expr) => {
-                    let expr = match expr {
-                        TestRelExpr::Leaf(s) => TestRelExpr::Leaf(s.clone()),
-                        TestRelExpr::Node { .. } => TestRelExpr::Node {
-                            input: RelExpr::from(inputs.expr()),
-                        },
-                        TestRelExpr::Nodes { .. } => TestRelExpr::Nodes {
-                            inputs: inputs.remaining().into_iter().map(RelExpr::from).collect(),
-                        },
-                        TestRelExpr::Filter { .. } => TestRelExpr::Filter {
-                            input: RelExpr::from(inputs.expr()),
-                            filter: ScalarExpr::from(inputs.expr()),
-                        },
-                    };
-                    (TestExpr::Relational(expr), None)
-                }
-                TestExpr::Scalar(expr) => {
-                    if inputs.is_copy_in() {
-                        let nested_queries = inputs.children.clone();
-                        let expr = TestExpr::Scalar(expr.with_new_inputs(&mut inputs));
-                        let scalar_props = ScalarProps {
-                            sub_queries: nested_queries
-                                .iter()
-                                .map(|e| match e {
-                                    ExprNode::Expr(e) => panic!(),
-                                    ExprNode::Group(g) => g.clone(),
-                                })
-                                .collect(),
-                        };
-                        (expr, Some(TestProps::Scalar(scalar_props)))
-                    } else {
-                        let expr = TestExpr::Scalar(expr.with_new_inputs(&mut inputs));
-                        (expr, None)
-                    }
-                }
-            }
-        }
-
-        fn create(expr: Self::Expr, props: Self::Props) -> Self {
-            TestOperator { expr, props }
-        }
-
-        fn is_v2() -> bool {
-            true
-        }
-
-        fn num_children(&self) -> usize {
-            match self.expr() {
-                TestExpr::Relational(expr) => match expr {
-                    TestRelExpr::Leaf(_) => 0,
-                    TestRelExpr::Node { .. } => 1,
-                    TestRelExpr::Nodes { inputs } => inputs.len(),
-                    TestRelExpr::Filter { input, filter } => 2,
-                },
-                TestExpr::Scalar(_) => {
-                    if let TestProps::Scalar(props) = self.props() {
-                        props.sub_queries.len()
-                    } else {
-                        0
-                    }
-                }
-            }
-        }
-
-        fn get_child(&self, i: usize) -> Option<ExprNodeRef<Self>> {
-            match self.expr() {
-                TestExpr::Relational(expr) => match expr {
-                    TestRelExpr::Leaf(_) => None,
-                    TestRelExpr::Node { input } if i == 0 => Some(input.get_ref()),
-                    TestRelExpr::Node { input } => None,
-                    TestRelExpr::Nodes { inputs } if i < inputs.len() => Some(inputs[i].get_ref()),
-                    TestRelExpr::Nodes { inputs } => None,
-                    TestRelExpr::Filter { input, filter } if i == 0 => Some(input.get_ref()),
-                    TestRelExpr::Filter { input, filter } if i == 1 => Some(filter.get_ref()),
-                    TestRelExpr::Filter { input, filter } => None,
-                },
-                TestExpr::Scalar(_) => None,
-            }
-        }
-
         fn format_expr<F>(&self, f: &mut F)
         where
             F: MemoExprFormatter,
@@ -2156,23 +2007,7 @@
         let (group_ref, expr_ref) = memo.insert_group(expr);
         let children: Vec<_> = expr_ref.children().collect();
 
-<<<<<<< HEAD
         assert_eq!(children[1].mexpr().children().len(), 2, "filter sub queries");
-=======
-        println!("{:?} |||| {:?}", group_ref, expr_ref);
-        println!("{:?} |||| {:?}", group_ref.props(), expr_ref.expr());
-        assert_eq!(children[1].mexpr().children().len(), 2, "filter sub queries");
-        // assert_eq!(children[1].mexpr().children_().len(), 2, "filter sub queries");
-
-        // println!("MEXPR {:?}", children[1].mexpr());
-        // println!("EXPR {:?}", children[1].expr());
-        // println!("CHILDREN LEN {:?}", children[1].mexpr().children().len());
-        // println!("CHILDREN ([]) {:?}", children[1].mexpr().children_());
-        // println!("MEXPR PROPS {:?}", children[1].mexpr().props());
-        // println!("PROPS {:?}", children[1].props());
-        //
-        // println!("!!! {:?} PROPS ---> {:?}", expr_ref.expr(), expr_ref.props());
->>>>>>> 66758093
 
         expect_memo(
             &memo,
